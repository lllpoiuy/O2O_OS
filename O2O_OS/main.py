--- conflicted
+++ resolved
@@ -43,13 +43,8 @@
 
 
 flags.DEFINE_integer('buffer_size', 200000, 'Replay buffer size.')
-<<<<<<< HEAD
 flags.DEFINE_integer('log_interval', 5000, 'Logging interval.')
 flags.DEFINE_integer('eval_interval', 50000, 'Evaluation interval.')
-=======
-flags.DEFINE_integer('log_interval', 1500, 'Logging interval.')            # [*5000, 1500]
-flags.DEFINE_integer('eval_interval', 30000, 'Evaluation interval.')      # [*100000, 30000]
->>>>>>> e4429ba6
 flags.DEFINE_integer('save_interval', -1, 'Save interval.')
 
 flags.DEFINE_integer('utd_ratio', 20, "update to data ratio")
@@ -281,14 +276,10 @@
 
         batch = train_dataset.sample_sequence(config['batch_size'], sequence_length=FLAGS.horizon_length, discount=discount)
 
-<<<<<<< HEAD
         if i <= FLAGS.offline_warmup_steps:
             agent, offline_info = agent.warmup_update(batch)
         else:
             agent, offline_info = agent.update(batch)
-=======
-        agent, offline_info = agent.update(batch)  # [NOTE] agent offline update here!
->>>>>>> e4429ba6
 
         if i % FLAGS.log_interval == 0:
             logger.log(offline_info, "offline_agent", step=log_step)
