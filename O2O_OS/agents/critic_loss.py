import flax
import jax
import jax.numpy as jnp

# reshape issue: batch['valid]?

def critic_loss(
        agent : flax.struct.PyTreeNode,
        batch : dict,
        grad_params : dict,
        batch_actions : jnp.ndarray,
        rng : jax.random.PRNGKey,
    ) -> tuple:
    """
    Compute the SAC critic loss.
    Example config:
    "critic_loss": {
        "type": "sac",
        "q_agg": "mean",
        "cql": {
            "cql_n_actions": 10,
            "cql_temperature": 1,
            "cql_min_q_weight": 0.005,
            "cql_min_q_weight_online": 0.0,
            "cql_target_action_gap": 1.0,
            "cql_log_alpha_prime": 1.0
        }
    }
    """

    assert agent.network.select('critic') is not None
    assert agent.network.select('target_critic') is not None
    critic_loss_config = agent.config["critic_loss"]

    batch_valid = batch['valid'][..., 0]
    for i in range(1, agent.config["horizon_length"]):
        batch_valid = batch_valid * batch['valid'][..., i]
            

    rng, sample_rng = jax.random.split(rng)

    next_actions = agent.sample_actions(batch['next_observations'][..., -1, :], rng=sample_rng)
    next_actions = jax.lax.stop_gradient(next_actions)

    next_qs = agent.network.select('target_critic')(batch['next_observations'][..., -1, :], next_actions)

    if critic_loss_config['q_agg'] == 'min':
        next_q = next_qs.min(axis=0)
    else:
        next_q = next_qs.mean(axis=0)

    target_q = batch['rewards'][..., -1] + (agent.config['discount'] ** agent.config["horizon_length"]) * batch['masks'][..., -1] * next_q
    
    q = agent.network.select('critic')(batch['observations'], batch_actions, params=grad_params)
    critic_loss = (jnp.square(q - target_q) * batch_valid).mean()

    # print("q.shape:", q.shape)


    if critic_loss_config.get('cql', None) is not None:
        cql_n_actions = critic_loss_config['cql']['cql_n_actions']

        # Sample actions for CQL, 1: random actions
        action_dim = batch_actions.shape[-1]
        rng, random_action_rng = jax.random.split(rng)
        cql_random_actions = jax.random.uniform(
            random_action_rng, 
            shape=(cql_n_actions, batch['observations'].shape[0], action_dim),
            minval=-1.0 + 1e-5,
            maxval=1.0 - 1e-5,
        )
        cql_random_actions_qs = jnp.stack([
            agent.network.select('critic')(batch['observations'], random_action, params=grad_params) for random_action in cql_random_actions
        ])
        
        # # Sample actions for CQL, 2: policy actions
        rng, policy_action_rng = jax.random.split(rng)
        policy_action_keys = jax.random.split(policy_action_rng, cql_n_actions)
        cql_actions = jnp.stack([
            agent.sample_actions(batch['observations'], rng=key)
            for key in policy_action_keys
        ])
        cql_actions_qs = jnp.stack([
            agent.network.select('critic')(batch['observations'], policy_action, params=grad_params) for policy_action in cql_actions
        ])

        # # Sample actions for CQL, 3: next obs actions
        rng, next_policy_action_rng = jax.random.split(rng)
        next_policy_action_keys = jax.random.split(next_policy_action_rng, cql_n_actions)
        cql_next_actions = jnp.stack([
            agent.sample_actions(batch['next_observations'][..., -1, :], rng=key)
            for key in next_policy_action_keys
        ])
        cql_next_actions_qs = jnp.stack([
            agent.network.select('critic')(batch['observations'], next_action, params=grad_params) for next_action in cql_next_actions
        ])

        print("cql_random_actions_qs.shape:", cql_random_actions_qs.shape)


        cql_cat_q = jnp.concatenate([
            cql_random_actions_qs,
            cql_actions_qs,
            cql_next_actions_qs,
        ], axis=0)

        print("cql_cat_q.shape:", cql_cat_q.shape)

        cql_temperature = critic_loss_config['cql']['cql_temperature']
        cql_min_q_weight = critic_loss_config['cql']['cql_min_q_weight']


<<<<<<< HEAD
        for i in range(agent.config["critic_network"]["num_qs"]):
            cql_i = cql_cat_q[:, i, :]
            cql_logsumexp = jax.scipy.special.logsumexp(cql_i / cql_temperature, axis=0) * cql_temperature
            assert cql_logsumexp.shape == q[i].shape
            cql_q_diff = cql_logsumexp - q[i]
=======
        cql_logsumexp = jax.scipy.special.logsumexp(cql_cat_q / cql_temperature, axis=0) * cql_temperature

        cql_q_diff = cql_logsumexp - q
>>>>>>> 33c1d47f

        cql_loss_total = 0.0

        if critic_loss_config['cql'].get('cql_target_action_gap', None) is not None:
            # lagrange def
            # cql_target_action_gap = critic_loss_config['cql']['cql_target_action_gap']
            # cql_alpha_prime = agent.network.select('cql_log_alpha_prime')(params = grad_params)
            # cql_alpha_prime = jnp.clip(jnp.exp(cql_alpha_prime), a_min=0.0, a_max=10.0)

            # print("shape of cql_q_diff:", cql_q_diff.shape)
            # print("shape of cql_alpha_prime:", cql_alpha_prime.shape)
            # print("shape of batch['valid']:", batch['valid'].shape)
            # print("shape of batch_valid:", batch_valid.shape)

            # # alpha loss
            # alpha_loss = -(jax.lax.stop_gradient(cql_q_diff - cql_target_action_gap) * cql_alpha_prime * batch_valid).mean() * cql_min_q_weight
            # cql_loss_total += alpha_loss

            # # cql loss
            # cql_loss = (cql_q_diff * batch_valid).mean() * cql_min_q_weight * jax.lax.stop_gradient(cql_alpha_prime)
            # cql_loss_total += cql_loss
            raise NotImplementedError("CQL target action gap is not implemented yet.")
        else:
            # cql loss
            cql_loss = (cql_q_diff * batch_valid).mean()
            cql_loss_total += cql_loss * cql_min_q_weight
            
                
    info = {}

    if critic_loss_config.get('cql', None) is not None:
        critic_loss = critic_loss + cql_loss_total
        
        info.update({
            'cql_loss': cql_loss_total,
            'cql_logsumexp': cql_logsumexp.mean(),
            # 'cql_alpha_prime': cql_alpha_prime,
        })
        if critic_loss_config['cql'].get('cql_target_action_gap', None) is not None:
            # info['cql_alpha_prime'] = cql_alpha_prime
            raise NotImplementedError("CQL target action gap is not implemented yet.")
        info['critic_loss'] = critic_loss
                
    info.update({
        'critic_loss': critic_loss,
        'q_mean': q.mean(),
        'q_max': q.max(),
        'q_min': q.min(),
    })
        
    return critic_loss, info<|MERGE_RESOLUTION|>--- conflicted
+++ resolved
@@ -110,17 +110,9 @@
         cql_min_q_weight = critic_loss_config['cql']['cql_min_q_weight']
 
 
-<<<<<<< HEAD
-        for i in range(agent.config["critic_network"]["num_qs"]):
-            cql_i = cql_cat_q[:, i, :]
-            cql_logsumexp = jax.scipy.special.logsumexp(cql_i / cql_temperature, axis=0) * cql_temperature
-            assert cql_logsumexp.shape == q[i].shape
-            cql_q_diff = cql_logsumexp - q[i]
-=======
         cql_logsumexp = jax.scipy.special.logsumexp(cql_cat_q / cql_temperature, axis=0) * cql_temperature
 
         cql_q_diff = cql_logsumexp - q
->>>>>>> 33c1d47f
 
         cql_loss_total = 0.0
 
