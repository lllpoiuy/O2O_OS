--- conflicted
+++ resolved
@@ -173,25 +173,16 @@
         else:
             q_imitation = q_imitation.min(axis=0)
 
-<<<<<<< HEAD
-        q_imitation = jnp.squeeze(q_imitation, axis=-1)
-        imitation_actions = jnp.squeeze(imitation_actions, axis=-2)
 
         # print("q_imitation.shape:", q_imitation.shape)
         # print("q_actions.shape:", q_actions.shape)
         # print("imitation_actions.shape:", imitation_actions.shape)
         # print("actions.shape:", actions.shape)
 
-=======
-        # print("---q_imitation.shape:", q_imitation.shape)
-        # print("---q_actions.shape:", q_actions.shape)
-        # print("---imitation_actions.shape:", imitation_actions.shape)
-        # print("---actions.shape:", actions.shape)
-        
         q_imitation = jnp.squeeze(q_imitation, axis=-1)
         imitation_actions = jnp.squeeze(imitation_actions, axis=-2)
 
->>>>>>> 4f5ac397
+
         q_actions = jnp.where(
             jnp.expand_dims(q_imitation, axis=-1) > jnp.expand_dims(q_actions, axis=-1),
             imitation_actions, actions
