import flax
import jax
import jax.numpy as jnp


def sample_dist(
        agent : flax.struct.PyTreeNode,
        observations : dict,
        rng : dict
    ) -> tuple:
    """
    Sample actions from the Gaussian actor distribution.
    Example config:
    "sample_actions":{
        "type": "gaussian"
    }
    """

    dist = agent.network.select('actor')(observations)
    actions = dist.sample(seed=rng)
    actions = jnp.clip(actions, -1, 1)
    return actions



@jax.jit
def compute_flow_actions(
    agent : flax.struct.PyTreeNode,
    observations,
    noises,
):
    """Compute actions from the BC flow model using the Euler method."""
    if agent.config['encoder'] is not None:
        observations = agent.network.select('actor_bc_flow_encoder')(observations)
    actions = noises
    # Euler method.
    for i in range(agent.config["create_network"]['flow_steps']):
        t = jnp.full((*observations.shape[:-1], 1), i / agent.config["create_network"]['flow_steps'])
        vels = agent.network.select('actor_bc_flow')(observations, actions, t, is_encoded=True)
        actions = actions + vels / agent.config["create_network"]['flow_steps']
    actions = jnp.clip(actions, -1, 1)
    return actions



def sample_best_of_n(
        agent : flax.struct.PyTreeNode,
        observations : dict,
        rng : dict
    ) -> tuple:

    """
    Sample the best action from n samples.
    Example config:
    "sample_actions":{
        "type": "best_of_n",
        "actor_num_samples": 32,
        "soft_max": true
    }
    """
    assert agent.network.select('actor_bc_flow') is not None
    assert agent.network.select('critic') is not None
    assert agent.config['horizon_length'] is not None
    assert agent.config['action_dim'] is not None
    assert agent.config['sample_actions']['actor_num_samples'] is not None

    action_dim = agent.config['action_dim'] * agent.config['horizon_length']
    noises = jax.random.normal(
        rng,
        (
            *observations.shape[: -len(agent.config['ob_dims'])],
            agent.config["sample_actions"]["actor_num_samples"], action_dim
        ),
    )
    observations = jnp.repeat(observations[..., None, :], agent.config["sample_actions"]["actor_num_samples"], axis=-2)
    actions = compute_flow_actions(agent, observations, noises)
    actions = jnp.clip(actions, -1, 1)
    if agent.config["critic_loss"]["q_agg"] == "mean":
        q = agent.network.select("critic")(observations, actions).mean(axis=0)
    else:
        q = agent.network.select("critic")(observations, actions).min(axis=0)

    if agent.config['sample_actions'].get('soft_max', False):
        q = jax.nn.softmax(q, axis=-1)
        indices = jax.random.categorical(rng, q, axis=-1)
    else:
        indices = jnp.argmax(q, axis=-1)

    bshape = indices.shape
    indices = indices.reshape(-1)
    bsize = len(indices)
    actions = jnp.reshape(actions, (-1, agent.config["sample_actions"]["actor_num_samples"], action_dim))[jnp.arange(bsize), indices, :].reshape(bshape + (action_dim,))

    return actions



def sample_distill_ddpg(
        agent : flax.struct.PyTreeNode,
        observations : dict,
        rng : dict,
    ) -> tuple:
    """
    Sample actions using the distill DDPG method with best-of-N sampling.
    Example config:
    "sample_actions":{
        "type": "distill_ddpg",
        "actor_num_samples": 32,
        "soft_max": true,
        "imitation_boostrapped": true
    }
    """
    assert agent.network.select('actor_onestep_flow') is not None
    assert agent.network.select('critic') is not None
    assert agent.config['sample_actions'].get('type') is not None
    assert agent.config['sample_actions'].get('actor_num_samples') is not None
    assert agent.config['sample_actions'].get('soft_max') is not None
    assert agent.config['sample_actions'].get('imitation_boostrapped') is not None
    
    action_dim = agent.config['action_dim'] * agent.config['horizon_length']
    num_samples = agent.config['sample_actions']['actor_num_samples']
    
    noises = jax.random.normal(
        rng,
        (
            *observations.shape[: -len(agent.config['ob_dims'])],
            num_samples, action_dim
        ),
    )
    
    observations_repeated = jnp.repeat(observations[..., None, :], num_samples, axis=-2)
    
    actions = agent.network.select('actor_onestep_flow')(observations_repeated, noises)
    actions = jnp.clip(actions, -1, 1)
    
    if agent.config["critic_loss"]["q_agg"] == "mean":
        q = agent.network.select("critic")(observations_repeated, actions).mean(axis=0)
    else:
        q = agent.network.select("critic")(observations_repeated, actions).min(axis=0)
    
    if agent.config['sample_actions'].get('soft_max', False):
        q = jax.nn.softmax(q, axis=-1)
        indices = jax.random.categorical(rng, q, axis=-1)
    else:
        indices = jnp.argmax(q, axis=-1)
    
    bshape = indices.shape
    indices = indices.reshape(-1)
    bsize = len(indices)
    actions = jnp.reshape(actions, (-1, num_samples, action_dim))[jnp.arange(bsize), indices, :].reshape(bshape + (action_dim,))
    q_actions = jnp.reshape(q, (-1, num_samples))[jnp.arange(bsize), indices].reshape(bshape)

    if agent.config['sample_actions']['imitation_boostrapped']:
        imitation_noise = jax.random.normal(
            rng,
            (
                *observations.shape[: -len(agent.config['ob_dims'])],
                1, action_dim
            ),
        )
        imitation_observations = jnp.repeat(observations[..., None, :], 1, axis=-2)
        imitation_actions = compute_flow_actions(agent, imitation_observations, imitation_noise)
        imitation_actions = jnp.clip(imitation_actions, -1, 1)

        q_imitation = agent.network.select("critic")(imitation_observations, imitation_actions)
        if agent.config["critic_loss"]["q_agg"] == "mean":
            q_imitation = q_imitation.mean(axis=0)
        else:
            q_imitation = q_imitation.min(axis=0)

<<<<<<< HEAD
=======
        q_imitation = jnp.squeeze(q_imitation, axis=-1)
        imitation_actions = jnp.squeeze(imitation_actions, axis=-2)

>>>>>>> 66af4fb7
        # print("q_imitation.shape:", q_imitation.shape)
        # print("q_actions.shape:", q_actions.shape)
        # print("imitation_actions.shape:", imitation_actions.shape)
        # print("actions.shape:", actions.shape)

        q_imitation = jnp.squeeze(q_imitation, axis=-1)
        imitation_actions = jnp.squeeze(imitation_actions, axis=-2)

        q_actions = jnp.where(
            jnp.expand_dims(q_imitation, axis=-1) > jnp.expand_dims(q_actions, axis=-1),
            imitation_actions, actions
        )
    
    return actions<|MERGE_RESOLUTION|>--- conflicted
+++ resolved
@@ -168,12 +168,9 @@
         else:
             q_imitation = q_imitation.min(axis=0)
 
-<<<<<<< HEAD
-=======
         q_imitation = jnp.squeeze(q_imitation, axis=-1)
         imitation_actions = jnp.squeeze(imitation_actions, axis=-2)
 
->>>>>>> 66af4fb7
         # print("q_imitation.shape:", q_imitation.shape)
         # print("q_actions.shape:", q_actions.shape)
         # print("imitation_actions.shape:", imitation_actions.shape)
